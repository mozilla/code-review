aiohttp==3.8.5
async-timeout==4.0.3

# Limit idna to avid conflicts
idna>=2.5,<3.5
multidict==6.0.4
rs_parsepatch==0.3.9
<<<<<<< HEAD
# sentry-sdk 1.23 and after has some issues with our code, keep this until we fix it.
# The introduction of loguru to the sdk broke our integration.
sentry-sdk==1.22.2
=======
sentry-sdk==1.29.2
>>>>>>> 2096567e
structlog==23.1.0
taskcluster==54.4.1
treeherder-client==5.0.0
# Please see #1416, this eventually must be removed!
<<<<<<< HEAD
# Also this must be below 2.0.0 until we move sentry-sdk to 1.23
urllib3==1.26.15
=======
urllib3==2.0.4
>>>>>>> 2096567e
yarl==1.9.2<|MERGE_RESOLUTION|>--- conflicted
+++ resolved
@@ -5,21 +5,13 @@
 idna>=2.5,<3.5
 multidict==6.0.4
 rs_parsepatch==0.3.9
-<<<<<<< HEAD
 # sentry-sdk 1.23 and after has some issues with our code, keep this until we fix it.
 # The introduction of loguru to the sdk broke our integration.
 sentry-sdk==1.22.2
-=======
-sentry-sdk==1.29.2
->>>>>>> 2096567e
 structlog==23.1.0
 taskcluster==54.4.1
 treeherder-client==5.0.0
 # Please see #1416, this eventually must be removed!
-<<<<<<< HEAD
 # Also this must be below 2.0.0 until we move sentry-sdk to 1.23
-urllib3==1.26.15
-=======
 urllib3==2.0.4
->>>>>>> 2096567e
 yarl==1.9.2